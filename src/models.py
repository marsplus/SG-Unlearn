--- conflicted
+++ resolved
@@ -824,15 +824,6 @@
         all_clas_numpy = all_clas.detach().cpu().numpy()
 
         ## an ad-hoc fix to remove these classes with less than two samples
-<<<<<<< HEAD
-        if self.classwise:
-            print("Preprocessing Data!!!")
-            clas, cnts = np.unique(all_clas_numpy.squeeze(), return_counts=True)
-            to_remove_clas = np.where(cnts < 2)[0]
-            mask = ~np.isin(all_clas_numpy, to_remove_clas)
-            all_scores_numpy = all_scores_numpy[mask]
-            all_clas_numpy = all_clas_numpy[mask]
-=======
         clas, cnts = np.unique(all_clas_numpy, return_counts=True)
         to_remove_clas = clas[cnts < 2]
         mask = ~np.isin(all_clas_numpy, to_remove_clas)
@@ -843,7 +834,6 @@
         all_scores = all_scores[mask_tensor]
         all_members = all_members[mask_tensor]
         all_clas = all_clas[mask_tensor]
->>>>>>> 3bb4eb05
 
         ## aggregate the attacker's likelihood across k-fold cross validation
         total_lik = torch.zeros(1, device=self.device)
