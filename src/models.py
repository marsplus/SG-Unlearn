--- conflicted
+++ resolved
@@ -10,15 +10,15 @@
 import torch.optim as optim
 from torch.utils.data import DataLoader
 
-<<<<<<< HEAD
-# from utils import BinaryClassificationDataset
-=======
 # from qpth.qp import QPFunction
 
 from utils import BinaryClassificationDataset, wasserstein_distance_1d
->>>>>>> 16a041a7
 from sklearn.svm import LinearSVC
-from sklearn.model_selection import StratifiedShuffleSplit, cross_val_score, StratifiedKFold
+from sklearn.model_selection import (
+    StratifiedShuffleSplit,
+    cross_val_score,
+    StratifiedKFold,
+)
 
 import cvxpy as cp
 from cvxpylayers.torch import CvxpyLayer
@@ -31,6 +31,7 @@
 NUM_ATTACKER = 0
 REF_VERSION = "1.13.1"
 from torch.utils.model_zoo import load_url as load_state_dict_from_url
+
 
 # An MLP class for debugging purposes
 class MLP(nn.Module):
@@ -45,46 +46,48 @@
         x = torch.relu(x)
         x = self.fc2(x)
         return self.sigmoid(x)
-        
+
 
 class DefenderOPT(nn.Module):
-    def __init__(self, 
-                 D_r: DataLoader = None, 
-                 D_f: DataLoader = None, 
-                 D_v: DataLoader = None,
-                 D_t: DataLoader = None,
-                 dim: int = 1,
-                 cv: int = 5,
-                 batch_size: int = 128,
-                 num_epoch: int = 10,
-                 baseline_mode: bool = False,
-                 regular_type: str = 'l2',
-                 regular_strength: float = 0.5,
-                 num_class: int = 2,
-                 attacker_lr: float = 0.01,
-                 defender_lr: float = 0.01,
-                 with_attacker: bool = True,
-                 attacker_reg: float = 0.,
-                 wasserstein_coeff: float = 0.5,
-                 output_dir: str = None,
-                 seed: int = 42,
-                 weight_decay: float = 5e-4,
-                 momentum: float = 0.9,
-                 device_id: int = 0,
-                 fine_tune: bool = True,
-                 att_classifier: str = 'SVM',
-                 attacker_strength: float = 1.0,
-                 save_checkpoint: bool = True,
-                 classwise: bool = False):
-        """
-            dim: the dimension of the score vectors. 
-                 If dim=1, the scores are the final scalar losses (e.g., cross-entropy).
-                 Otherwise, the scores are the concatenation of the scalar losses and the logits.
-            baseline_mode: if true, no unlearning is performend; only evaluating an input net.
-            regular_type: the regularization added to the computation of 1d wasserstein distance; either `l2` or `kl`
-            regular_strength: the strength of the regularization. The larger the strength, the smoother the smoother the sorting.
-            attacker_reg: the amount of regularization applied to the logistic regression of the MIA attack.
-            wasserstein_coeff: the amount of 1d wasserstein in the attacker's utility
+    def __init__(
+        self,
+        D_r: DataLoader = None,
+        D_f: DataLoader = None,
+        D_v: DataLoader = None,
+        D_t: DataLoader = None,
+        dim: int = 1,
+        cv: int = 5,
+        batch_size: int = 128,
+        num_epoch: int = 10,
+        baseline_mode: bool = False,
+        regular_type: str = "l2",
+        regular_strength: float = 0.5,
+        num_class: int = 2,
+        attacker_lr: float = 0.01,
+        defender_lr: float = 0.01,
+        with_attacker: bool = True,
+        attacker_reg: float = 0.0,
+        wasserstein_coeff: float = 0.5,
+        output_dir: str = None,
+        seed: int = 42,
+        weight_decay: float = 5e-4,
+        momentum: float = 0.9,
+        device_id: int = 0,
+        fine_tune: bool = True,
+        att_classifier: str = "SVM",
+        attacker_strength: float = 1.0,
+        save_checkpoint: bool = True,
+        classwise: bool = False,
+    ):
+        """
+        dim: the dimension of the score vectors.
+             If dim=1, the scores are the final scalar losses (e.g., cross-entropy).
+             Otherwise, the scores are the concatenation of the scalar losses and the logits.
+        baseline_mode: if true, no unlearning is performend; only evaluating an input net.
+        regular_type: the regularization added to the computation of 1d wasserstein distance; either `l2` or `kl`
+        regular_strength: the strength of the regularization. The larger the strength, the smoother the smoother the sorting.
+        attacker_reg: the amount of regularization applied to the logistic regression of the MIA attack.
+        wasserstein_coeff: the amount of 1d wasserstein in the attacker's utility
         """
         super(DefenderOPT, self).__init__()
         self.retain_loader = D_r
@@ -108,7 +111,7 @@
         self.seed = seed
         self.weight_decay = weight_decay
         self.momentum = momentum
-        self.device = f'cuda:{device_id}' if torch.cuda.is_available() else "cpu"
+        self.device = f"cuda:{device_id}" if torch.cuda.is_available() else "cpu"
         self.att_classifier = att_classifier
         self.attacker_strength = attacker_strength
         self.save_checkpoint = save_checkpoint
@@ -123,66 +126,91 @@
 
         ## cross-validation split used in the attacker's optimization
         ## it's initialized here for having consistent number of train/test data
-        self.kf = StratifiedShuffleSplit(n_splits=self.cv, test_size=0.3, random_state=self.seed)    
+        self.kf = StratifiedShuffleSplit(
+            n_splits=self.cv, test_size=0.3, random_state=self.seed
+        )
         # self.kf = StratifiedKFold(n_splits=self.cv)
-        
+
         if self.attacker_strength == 0.0:
             self.with_attacker = 0
 
     def _save_ckpt(self, model, epoch):
         SG_data = {
-            'retain': self.retain_loader.dataset,
-            'val': self.val_loader.dataset,
-            'forget': self.forget_loader.dataset,
-            'test': self.test_loader.dataset
+            "retain": self.retain_loader.dataset,
+            "val": self.val_loader.dataset,
+            "forget": self.forget_loader.dataset,
+            "test": self.test_loader.dataset,
         }
         ## save evaluation results
         eval_ret = evaluate_model(model, SG_data, seed=self.seed, device=self.device)
-        torch.save(eval_ret, 
-                os.path.join(self.output_dir, 
-                             f'eval_num_epoch_{epoch}_cv_{self.cv}_dim_{self.dim}_atts_{self.attacker_strength}_seed_{self.seed}.pth'))
+        torch.save(
+            eval_ret,
+            os.path.join(
+                self.output_dir,
+                f"eval_num_epoch_{epoch}_cv_{self.cv}_dim_{self.dim}_atts_{self.attacker_strength}_seed_{self.seed}.pth",
+            ),
+        )
         ## save model checkpoints
         checkpoint = model.state_dict()
-        torch.save(checkpoint, os.path.join(self.output_dir, 
-                                            f'SGcheckpoint_num_epoch_{epoch}_cv_{self.cv}_dim_{self.dim}_atts_{self.attacker_strength}_seed_{self.seed}.pth'))
-        
+        torch.save(
+            checkpoint,
+            os.path.join(
+                self.output_dir,
+                f"SGcheckpoint_num_epoch_{epoch}_cv_{self.cv}_dim_{self.dim}_atts_{self.attacker_strength}_seed_{self.seed}.pth",
+            ),
+        )
+
     def unlearn(self, net):
         """
-            The unlearning algorithm, a.k.a, the defender's optimization problem.
-
-            Parameters:
-                net: the unlearned model
-            
-            Returns: 
-                net: the unlearned model
+        The unlearning algorithm, a.k.a, the defender's optimization problem.
+
+        Parameters:
+            net: the unlearned model
+
+        Returns:
+            net: the unlearned model
         """
         ## the usual performance on the retain data
         # train_loader = DataLoader(self.retain_loader.dataset, batch_size=self.batch_size, shuffle=True)
         # test_loader = DataLoader(self.test_loader.dataset, batch_size=self.batch_size, shuffle=False)
         loss_func = nn.CrossEntropyLoss()
-        optimizer = optim.SGD(net.parameters(), 
-                              lr=self.defender_lr, 
-                              momentum=self.momentum,
-                              weight_decay=self.weight_decay)
-        scheduler = torch.optim.lr_scheduler.CosineAnnealingLR(optimizer, T_max=self.num_epoch)
-        
+        optimizer = optim.SGD(
+            net.parameters(),
+            lr=self.defender_lr,
+            momentum=self.momentum,
+            weight_decay=self.weight_decay,
+        )
+        scheduler = torch.optim.lr_scheduler.CosineAnnealingLR(
+            optimizer, T_max=self.num_epoch
+        )
+
         ## check the performance before any optimization
         if self.baseline_mode:
-            test_accuracy = self._evaluate_accuracy(net,   self.test_loader, device=self.device)
-            forget_accuracy = self._evaluate_accuracy(net, self.forget_loader, device=self.device)
-            retain_accuracy = self._evaluate_accuracy(net, self.retain_loader, device=self.device)
-            MIA_accuracy, MIA_recall, MIA_auc = DefenderOPT._evaluate_MIA(net, 
-                                                                          self.forget_loader, 
-                                                                          self.val_loader, 
-                                                                          dim=self.dim,
-                                                                          device=self.device,
-                                                                          seed=self.seed)
-            print(f'test accuracy: {test_accuracy:.4f}, '
-                  f'forget accuracy: {forget_accuracy:.4f}, '
-                  f'retain accuracy: {retain_accuracy:.4f}, '
-                  f'MIA accuracy: {MIA_accuracy.item():.4f}, '
-                  f'MIA auc: {MIA_auc.item():.4f}, '
-                  f'MIA recall: {MIA_recall.item():.4f}')
+            test_accuracy = self._evaluate_accuracy(
+                net, self.test_loader, device=self.device
+            )
+            forget_accuracy = self._evaluate_accuracy(
+                net, self.forget_loader, device=self.device
+            )
+            retain_accuracy = self._evaluate_accuracy(
+                net, self.retain_loader, device=self.device
+            )
+            MIA_accuracy, MIA_recall, MIA_auc = DefenderOPT._evaluate_MIA(
+                net,
+                self.forget_loader,
+                self.val_loader,
+                dim=self.dim,
+                device=self.device,
+                seed=self.seed,
+            )
+            print(
+                f"test accuracy: {test_accuracy:.4f}, "
+                f"forget accuracy: {forget_accuracy:.4f}, "
+                f"retain accuracy: {retain_accuracy:.4f}, "
+                f"MIA accuracy: {MIA_accuracy.item():.4f}, "
+                f"MIA auc: {MIA_auc.item():.4f}, "
+                f"MIA recall: {MIA_recall.item():.4f}"
+            )
             epoch = 0
             self._save_ckpt(net, epoch)
             return net
@@ -197,104 +225,122 @@
                 u_d = -loss_func(outputs, targets)
                 (-u_d).backward()
                 optimizer.step()
-            
+
             t_att_start = time.time()
             if self.with_attacker:
                 ## the attacker's utility
                 ## _set_lr enables different lr for the defender and attacker
-                self._set_lr(optimizer, new_lr=self.attacker_lr) 
+                self._set_lr(optimizer, new_lr=self.attacker_lr)
                 optimizer.zero_grad()
                 ## the gradient of the attacker's optimization w.r.t. the model parameters:
                 ## Let N = 2*min(#forget data, #test data); B = batch size = 2*(#forget data, #test data)
                 ## batched version (memory intensive): (1/N) * (dL / dw)
                 ## mini batch version (memory friendly): (1/B) * (dL / dw), so we need to multiply by a factor of (B/N)
                 N = min(len(self.forget_loader.dataset), len(self.val_loader.dataset))
-                for (forget_data, forget_targets), (val_data, val_targets) in zip(self.forget_loader, self.val_loader):
+                for (forget_data, forget_targets), (val_data, val_targets) in zip(
+                    self.forget_loader, self.val_loader
+                ):
                     ## this is inside the loop because the batch sizes may be different from each other
                     B = min(forget_data.shape[0], val_data.shape[0])
-                    att_lik, att_acc, _ = self._attacker_opt(forget_data, forget_targets, val_data, val_targets, net)
-                    u_a = att_lik * self.attacker_strength * (B/N)
+                    att_lik, att_acc, _ = self._attacker_opt(
+                        forget_data, forget_targets, val_data, val_targets, net
+                    )
+                    u_a = att_lik * self.attacker_strength * (B / N)
                     ## the defender wants to minimize the attacker's utility u_a
                     u_a.backward()
                 optimizer.step()
 
             scheduler.step()
-            ## revert the lr back 
+            ## revert the lr back
             self._set_lr(optimizer, new_lr=self.defender_lr)
             ## time in minutes (excluding evaluation, etc.)
             t_att = (time.time() - t_att_start) / 60.0
-            t_all = (time.time() - t_start) / 60.0 
+            t_all = (time.time() - t_start) / 60.0
 
             ## check the normal performance on validation set
-            test_accuracy = self._evaluate_accuracy(net,   self.test_loader, device=self.device)
-            retain_accuracy = self._evaluate_accuracy(net, self.retain_loader, device=self.device)
-            forget_accuracy = self._evaluate_accuracy(net, self.forget_loader, device=self.device)
-            MIA_accuracy, MIA_recall, MIA_auc = DefenderOPT._evaluate_MIA(net, 
-                                                                          self.forget_loader, 
-                                                                          self.val_loader, 
-                                                                          dim=self.dim,
-                                                                          device=self.device,
-                                                                          seed=self.seed)
-            print(f'Epoch [{epoch+1}/{self.num_epoch}], ',
-                  f'U_d: {u_d.item():.4f}, ',
-                  f'U_a: {u_a.item():.4f}, ' if self.with_attacker else f'U_a: None, ',
-                  f'test accuracy: {test_accuracy:.4f}, ',
-                  f'forget accuracy: {forget_accuracy:.4f}, ',
-                  f'retain accuracy: {retain_accuracy:.4f}, ',
-                  f'att accuracy: {att_acc.item():.4f}, ' if self.with_attacker else f'att accuracy: None, ',
-                  f'MIA accuracy: {MIA_accuracy.item():.4f}, ',
-                  f'MIA auc: {MIA_auc.item():.4f}, ',
-                  f'MIA recall: {MIA_recall.item():.4f}, ')
-            print(f'time/epoch: {t_all:.4f} min; attacker opt: {t_att:.4f} ({t_att/t_all:.2f})')
+            test_accuracy = self._evaluate_accuracy(
+                net, self.test_loader, device=self.device
+            )
+            retain_accuracy = self._evaluate_accuracy(
+                net, self.retain_loader, device=self.device
+            )
+            forget_accuracy = self._evaluate_accuracy(
+                net, self.forget_loader, device=self.device
+            )
+            MIA_accuracy, MIA_recall, MIA_auc = DefenderOPT._evaluate_MIA(
+                net,
+                self.forget_loader,
+                self.val_loader,
+                dim=self.dim,
+                device=self.device,
+                seed=self.seed,
+            )
+            print(
+                f"Epoch [{epoch+1}/{self.num_epoch}], ",
+                f"U_d: {u_d.item():.4f}, ",
+                f"U_a: {u_a.item():.4f}, " if self.with_attacker else f"U_a: None, ",
+                f"test accuracy: {test_accuracy:.4f}, ",
+                f"forget accuracy: {forget_accuracy:.4f}, ",
+                f"retain accuracy: {retain_accuracy:.4f}, ",
+                f"att accuracy: {att_acc.item():.4f}, "
+                if self.with_attacker
+                else f"att accuracy: None, ",
+                f"MIA accuracy: {MIA_accuracy.item():.4f}, ",
+                f"MIA auc: {MIA_auc.item():.4f}, ",
+                f"MIA recall: {MIA_recall.item():.4f}, ",
+            )
+            print(
+                f"time/epoch: {t_all:.4f} min; attacker opt: {t_att:.4f} ({t_att/t_all:.2f})"
+            )
 
             if self.save_checkpoint and (epoch + 1) % 5 == 0:
-                self._save_ckpt(net, epoch+1)
-            
+                self._save_ckpt(net, epoch + 1)
 
     @staticmethod
-    def _generate_scores(net, 
-                         inputs: torch.Tensor,
-                         targets: torch.Tensor,
-                         mode='train', 
-                         dim: int = 1,
-                         device='cpu'):
-        """
-            Feed the test and forget sets through the unlearned model,
-            and collect the output scores with the corresponding class labels.
-
-            Parameters:
-                inputs: the input data (either forget or test)
-            
-            Return:
-                scores: the score vectors with shape (n, dim)
-                clas: class labels with shape (n, ). 
-        """
-        net.train() if mode == 'train' else net.eval()
+    def _generate_scores(
+        net,
+        inputs: torch.Tensor,
+        targets: torch.Tensor,
+        mode="train",
+        dim: int = 1,
+        device="cpu",
+    ):
+        """
+        Feed the test and forget sets through the unlearned model,
+        and collect the output scores with the corresponding class labels.
+
+        Parameters:
+            inputs: the input data (either forget or test)
+
+        Return:
+            scores: the score vectors with shape (n, dim)
+            clas: class labels with shape (n, ).
+        """
+        net.train() if mode == "train" else net.eval()
         criterion = nn.CrossEntropyLoss(reduction="none")
         inputs, targets = inputs.to(device), targets.to(device)
         outputs = net(inputs)
         losses = criterion(outputs, targets)
-        new_score = losses[:, None] if dim == 1 \
-                                    else torch.cat((outputs, losses[:, None]), axis=1)
+        new_score = (
+            losses[:, None]
+            if dim == 1
+            else torch.cat((outputs, losses[:, None]), axis=1)
+        )
         return new_score
-    
 
     @staticmethod
     def _set_lr(optimizer, new_lr):
         """
-            set the learn rate of the input optimizer
+        set the learn rate of the input optimizer
         """
         for param_group in optimizer.param_groups:
-            param_group['lr'] = new_lr    
-    
+            param_group["lr"] = new_lr
 
     @staticmethod
     @torch.no_grad()
-    def _evaluate_accuracy(net, 
-                           eval_loader: DataLoader = None,
-                           device='cpu'):
-        """
-            A template code to evaluate a model's accuracy on a dataset.
+    def _evaluate_accuracy(net, eval_loader: DataLoader = None, device="cpu"):
+        """
+        A template code to evaluate a model's accuracy on a dataset.
         """
         net.eval()
         total_correct = 0
@@ -307,35 +353,50 @@
             total_samples += targets.size(0)
         acc = total_correct / total_samples
         return acc
-    
+
     @staticmethod
     @torch.no_grad()
-    def _evaluate_MIA(net,
-                      forget_loader: DataLoader = None,
-                      test_loader: DataLoader = None,
-                      dim: int = 1,
-                      device: str = 'cpu',
-                      seed: int = 42) -> np.array:
-        """
-            This function mimics the `simple_mia` function in the starting kit.
-            Returns:
-                MIA_accuracy (np.array): the averaged MIA accuracy.
+    def _evaluate_MIA(
+        net,
+        forget_loader: DataLoader = None,
+        test_loader: DataLoader = None,
+        dim: int = 1,
+        device: str = "cpu",
+        seed: int = 42,
+    ) -> np.array:
+        """
+        This function mimics the `simple_mia` function in the starting kit.
+        Returns:
+            MIA_accuracy (np.array): the averaged MIA accuracy.
 
         """
         all_scores = []
         all_members = []
-        for (forget_data, forget_targets), (test_data, test_targets) in zip(forget_loader, test_loader):
+        for (forget_data, forget_targets), (test_data, test_targets) in zip(
+            forget_loader, test_loader
+        ):
             ns = min(forget_data.shape[0], test_data.shape[0])
-            forget_scores = DefenderOPT._generate_scores(net, forget_data, forget_targets, mode='eval', dim=dim, device=device)
-            test_scores   = DefenderOPT._generate_scores(net, test_data, test_targets, mode='eval', dim=dim, device=device) # the naming is a bit bad here :(
-            forget_members, test_members = torch.ones(ns, device=device), torch.zeros(ns, device=device) 
-            all_scores.append(torch.cat((forget_scores[:ns], test_scores[:ns]), axis=0)) # shape=(ns, dim)
-            all_members.append(torch.cat((forget_members, test_members), axis=0))        # shape=(ns, )
+            forget_scores = DefenderOPT._generate_scores(
+                net, forget_data, forget_targets, mode="eval", dim=dim, device=device
+            )
+            test_scores = DefenderOPT._generate_scores(
+                net, test_data, test_targets, mode="eval", dim=dim, device=device
+            )  # the naming is a bit bad here :(
+            forget_members, test_members = torch.ones(ns, device=device), torch.zeros(
+                ns, device=device
+            )
+            all_scores.append(
+                torch.cat((forget_scores[:ns], test_scores[:ns]), axis=0)
+            )  # shape=(ns, dim)
+            all_members.append(
+                torch.cat((forget_members, test_members), axis=0)
+            )  # shape=(ns, )
         all_scores = torch.cat(all_scores, axis=0)
         all_members = torch.cat(all_members, axis=0)
 
-
-        if int(torch.__version__[0]) > int(REF_VERSION[0]) or int(torch.__version__.split('.')[1]) >= int(REF_VERSION.split('.')[1]):
+        if int(torch.__version__[0]) > int(REF_VERSION[0]) or int(
+            torch.__version__.split(".")[1]
+        ) >= int(REF_VERSION.split(".")[1]):
             all_scores = all_scores.numpy(force=True)
             all_members = all_members.numpy(force=True)
         else:
@@ -346,26 +407,31 @@
         if not np.all(unique_members == np.array([0, 1])):
             raise ValueError("members should only have 0 and 1s")
 
-        # attack_model = LogisticRegression() 
+        # attack_model = LogisticRegression()
         attack_model = LinearSVC()
         cv = StratifiedShuffleSplit(n_splits=10, random_state=seed)
-        MIA_accuracy = cross_val_score(attack_model, all_scores, all_members, cv=cv, scoring="accuracy").mean()
-        MIA_recall = cross_val_score(attack_model, all_scores, all_members, cv=cv, scoring="recall").mean()
-        MIA_auc = cross_val_score(attack_model, all_scores, all_members, cv=cv, scoring="roc_auc").mean()
+        MIA_accuracy = cross_val_score(
+            attack_model, all_scores, all_members, cv=cv, scoring="accuracy"
+        ).mean()
+        MIA_recall = cross_val_score(
+            attack_model, all_scores, all_members, cv=cv, scoring="recall"
+        ).mean()
+        MIA_auc = cross_val_score(
+            attack_model, all_scores, all_members, cv=cv, scoring="roc_auc"
+        ).mean()
         return (MIA_accuracy, MIA_recall, MIA_auc)
-        
-
-    def _compute_1d_wasserstein_distance(self,
-                                         ft_scores: torch.Tensor,
-                                         tst_scores: torch.Tensor):
-        """
-            Compute the 1d Wasserstein distance between the output scalar scores.
-            Parameters:
-                ft_scores/tst_scores: the scores of the data from the forget/test set
-            Returns:
-                dist: 1d wasserstein distance
-        """
-        # _diff_sort_func = lambda x: torchsort.soft_sort(x, 
+
+    def _compute_1d_wasserstein_distance(
+        self, ft_scores: torch.Tensor, tst_scores: torch.Tensor
+    ):
+        """
+        Compute the 1d Wasserstein distance between the output scalar scores.
+        Parameters:
+            ft_scores/tst_scores: the scores of the data from the forget/test set
+        Returns:
+            dist: 1d wasserstein distance
+        """
+        # _diff_sort_func = lambda x: torchsort.soft_sort(x,
         #                                                 regularization=self.regular_type,
         #                                                 regularization_strength=self.regular_strength)
         # ft_scores.to(self.device), tst_scores.to(self.device)
@@ -373,7 +439,6 @@
         #    _diff_sort_func(ft_scores) - _diff_sort_func(tst_scores)
         #     ))
         return torch.tensor(0.0, device=self.device)
-
 
     def _classwise_processing(self, data, targets, forget_classes):
         ## remove the data from the class to be forgetten
@@ -384,52 +449,81 @@
         targets_copy = targets[mask]
         return (data_copy, targets_copy)
 
-
-    def _attacker_opt(self, 
-                      forget_data: torch.Tensor,
-                      forget_targets: torch.Tensor,
-                      test_data: torch.Tensor,
-                      test_targets: torch.Tensor,
-                      net = None,):
-        """
-            The attacker's utility maximizing problem.
-
-            
-            Returns:
-                total_ua: the attacker's utility summed across the folds.
+    def _attacker_opt(
+        self,
+        forget_data: torch.Tensor,
+        forget_targets: torch.Tensor,
+        test_data: torch.Tensor,
+        test_targets: torch.Tensor,
+        net=None,
+    ):
+        """
+        The attacker's utility maximizing problem.
+
+
+        Returns:
+            total_ua: the attacker's utility summed across the folds.
 
         """
         assert net is not None, "The input net is None.\n"
         ## handle classwise setting
-        if self.classwise and np.intersect1d(forget_targets.squeeze().numpy(), test_targets.squeeze().numpy()).size != 0:
+        if (
+            self.classwise
+            and np.intersect1d(
+                forget_targets.squeeze().numpy(), test_targets.squeeze().numpy()
+            ).size
+            != 0
+        ):
             # test_data, test_targets = self._classwise_processing(test_data, test_targets, torch.unique(forget_targets))
-            test_data, test_targets = self._classwise_processing(test_data, test_targets, torch.tensor([0], device=self.device))
-
+            test_data, test_targets = self._classwise_processing(
+                test_data, test_targets, torch.tensor([0], device=self.device)
+            )
 
         ## make sure the auditing set is balanced
         ns = min(forget_data.shape[0], test_data.shape[0])
-        forget_scores = DefenderOPT._generate_scores(net, forget_data, forget_targets, mode='train', dim=self.dim, device=self.device)
+        forget_scores = DefenderOPT._generate_scores(
+            net,
+            forget_data,
+            forget_targets,
+            mode="train",
+            dim=self.dim,
+            device=self.device,
+        )
         ## the naming below is bad; the `test_data` actually represents the `val_data`
-        test_scores   = DefenderOPT._generate_scores(net, test_data,   test_targets,   mode='train', dim=self.dim, device=self.device) 
-        all_scores = torch.cat((forget_scores[:ns], test_scores[:ns]), axis=0) # shape=(ns, dim)
-        all_clas = torch.cat((forget_targets[:ns], test_targets[:ns]), axis=0).to(torch.long) # shape=(ns, )
-        forget_members, test_members = torch.ones(ns, device=self.device), torch.zeros(ns, device=self.device)
+        test_scores = DefenderOPT._generate_scores(
+            net, test_data, test_targets, mode="train", dim=self.dim, device=self.device
+        )
+        all_scores = torch.cat(
+            (forget_scores[:ns], test_scores[:ns]), axis=0
+        )  # shape=(ns, dim)
+        all_clas = torch.cat((forget_targets[:ns], test_targets[:ns]), axis=0).to(
+            torch.long
+        )  # shape=(ns, )
+        forget_members, test_members = torch.ones(ns, device=self.device), torch.zeros(
+            ns, device=self.device
+        )
 
         ## compute 1d wasserstein distance
         # wasserstein_dist = self._compute_1d_wasserstein_distance(forget_scores, test_scores)
         wasserstein_dist = torch.tensor(0.0, device=self.device)
 
-        all_members = torch.cat((forget_members, test_members), axis=0).to(torch.long)  # shape=(ns, )
+        all_members = torch.cat((forget_members, test_members), axis=0).to(
+            torch.long
+        )  # shape=(ns, )
 
         # shuffle the data
         idx = torch.randperm(all_scores.shape[0])
         all_scores = all_scores[idx]
         all_members = all_members[idx]
         all_clas = all_clas[idx]
-        all_scores.to(self.device), all_members.to(self.device), all_clas.to(self.device)
+        all_scores.to(self.device), all_members.to(self.device), all_clas.to(
+            self.device
+        )
 
         ## below is just to handle platform issues
-        if int(torch.__version__[0]) > int(REF_VERSION[0]) or int(torch.__version__.split('.')[1]) >= int(REF_VERSION.split('.')[1]):
+        if int(torch.__version__[0]) > int(REF_VERSION[0]) or int(
+            torch.__version__.split(".")[1]
+        ) >= int(REF_VERSION.split(".")[1]):
             all_scores_numpy = all_scores.numpy(force=True)[:, np.newaxis]
             all_clas_numpy = all_clas.numpy(force=True)[:, np.newaxis]
         else:
@@ -439,15 +533,25 @@
         ## aggregate the attacker's likelihood across k-fold cross validation
         total_lik = torch.zeros(1, device=self.device)
         total_acc = torch.zeros(1, device=self.device)
-        ## self.kf = StratifiedShuffleSplit. 
-        ## It is important to have a fixed ratio of each class for both training and test data, 
+        ## self.kf = StratifiedShuffleSplit.
+        ## It is important to have a fixed ratio of each class for both training and test data,
         ## as we need to warm-start the solver.
-        for fold, (train_indices, test_indices) in enumerate(self.kf.split(all_scores_numpy, all_clas_numpy)):
+        for fold, (train_indices, test_indices) in enumerate(
+            self.kf.split(all_scores_numpy, all_clas_numpy)
+        ):
             train_indices = torch.from_numpy(train_indices)
             test_indices = torch.from_numpy(test_indices)
             train_indices.to(self.device), test_indices.to(self.device)
-            X_tr, y_tr, y_clas_tr = all_scores[train_indices], all_members[train_indices], all_clas[train_indices]
-            X_te, y_te, y_clas_te = all_scores[test_indices], all_members[test_indices], all_clas[test_indices]
+            X_tr, y_tr, y_clas_tr = (
+                all_scores[train_indices],
+                all_members[train_indices],
+                all_clas[train_indices],
+            )
+            X_te, y_te, y_clas_te = (
+                all_scores[test_indices],
+                all_members[test_indices],
+                all_clas[test_indices],
+            )
             if not self.classwise:
                 ## create a separate attacker for each class, as described in https://arxiv.org/abs/1610.05820
                 unique_clas = torch.unique(y_clas_tr).detach().to(torch.long)
@@ -455,36 +559,39 @@
                     cls_idx_tr = torch.where(y_clas_tr == cl)
                     cls_idx_te = torch.where(y_clas_te == cl)
                     # attacker's likelihood and accuracy
-                    att_lik, att_acc = self._attacker_likelihood(X_tr[cls_idx_tr], 
-                                                                y_tr[cls_idx_tr], 
-                                                                X_te[cls_idx_te], 
-                                                                y_te[cls_idx_te],
-                                                                classifier=self.att_classifier)
+                    att_lik, att_acc = self._attacker_likelihood(
+                        X_tr[cls_idx_tr],
+                        y_tr[cls_idx_tr],
+                        X_te[cls_idx_te],
+                        y_te[cls_idx_te],
+                        classifier=self.att_classifier,
+                    )
                     total_lik = total_lik + att_lik
                     total_acc = total_acc + att_acc
             else:
-                att_lik, att_acc = self._attacker_likelihood(X_tr, 
-                                                             y_tr,
-                                                             X_te,
-                                                             y_te,
-                                                             classifier=self.att_classifier)
+                att_lik, att_acc = self._attacker_likelihood(
+                    X_tr, y_tr, X_te, y_te, classifier=self.att_classifier
+                )
                 total_lik = total_lik + att_lik
                 total_acc = total_acc + att_acc
-        return (total_lik / all_scores.size(0), total_acc / all_scores.size(0), wasserstein_dist)
-    
-
-    def _attacker_likelihood(self, X_tr, y_tr, X_te, y_te, classifier='SVM') -> torch.Tensor:
-        if classifier == 'SVM':
+        return (
+            total_lik / all_scores.size(0),
+            total_acc / all_scores.size(0),
+            wasserstein_dist,
+        )
+
+    def _attacker_likelihood(
+        self, X_tr, y_tr, X_te, y_te, classifier="SVM"
+    ) -> torch.Tensor:
+        if classifier == "SVM":
             return self._attacker_likelihood_SVM(X_tr, y_tr, X_te, y_te)
         else:
             raise ValueError("Unsupported classifier for the attacker's problem.")
-    
-    
 
     def _attacker_likelihood_SVM(self, X_tr, y_tr, X_te, y_te) -> torch.Tensor:
         """
-            Formulate the membership inference attack (MIA)  
-            as a differentiable layer of SVM
+        Formulate the membership inference attack (MIA)
+        as a differentiable layer of SVM
         """
         n_sample = X_tr.shape[0]
         n_feature = X_tr.shape[1]
@@ -493,37 +600,42 @@
         beta = cp.Variable((n_feature, 1))
         b = cp.Variable()
         data = cp.Parameter((n_sample, n_feature))
-        if int(torch.__version__[0]) > int(REF_VERSION[0]) or int(torch.__version__.split('.')[1]) >= int(REF_VERSION.split('.')[1]):
+        if int(torch.__version__[0]) > int(REF_VERSION[0]) or int(
+            torch.__version__.split(".")[1]
+        ) >= int(REF_VERSION.split(".")[1]):
             Y = 2 * y_tr.numpy(force=True)[:, np.newaxis] - 1
         else:
             Y = 2 * y_tr.detach().cpu().numpy()[:, np.newaxis] - 1
-        ## margin loss 
+        ## margin loss
         loss = cp.sum(cp.pos(1 - cp.multiply(Y, data @ beta - b)))
         reg = self.attacker_reg * cp.norm(beta, 1)
-        prob = cp.Problem(cp.Minimize(loss/n_sample + reg))
+        prob = cp.Problem(cp.Minimize(loss / n_sample + reg))
         attacker_layer = CvxpyLayer(prob, [data], [beta, b])
         ## run (X_tr, y_tr) through the attacker layer
-        beta_tch, b_tch = attacker_layer(X_tr, solver_args={'solve_method':'SCS'})
+        beta_tch, b_tch = attacker_layer(X_tr, solver_args={"solve_method": "SCS"})
 
         def hinge_loss(output, target):
             # For binary classification with labels +1 and -1
-            return torch.clamp(1 - output * (2*target - 1), min=0).sum()
-        
+            return torch.clamp(1 - output * (2 * target - 1), min=0).sum()
+
         ## the attacker's utility, i.e., the negative of hinge loss
         t = X_te @ beta_tch - b_tch
-        attacker_likelihood = -hinge_loss(t.squeeze(), y_te*1.0)
+        attacker_likelihood = -hinge_loss(t.squeeze(), y_te * 1.0)
 
         ## the attacker's accuracy
         with torch.no_grad():
             ## the forget data is labeld as 1
-            preds = torch.where(t >= 0, torch.tensor(1, device=self.device), torch.tensor(0, device=self.device))
+            preds = torch.where(
+                t >= 0,
+                torch.tensor(1, device=self.device),
+                torch.tensor(0, device=self.device),
+            )
             attacker_accuracy = (preds.squeeze() == y_te).sum().item()
         return (attacker_likelihood, attacker_accuracy)
-    
 
     # def _attacker_likelihood_SVM(self, X_tr, y_tr, X_te, y_te, fold_id, class_id) -> torch.Tensor:
     #     """
-    #         Formulate the membership inference attack (MIA)  
+    #         Formulate the membership inference attack (MIA)
     #         as a differentiable layer of Logistic Regression (LR)
     #     """
     #     n = X_tr.shape[0]
@@ -541,7 +653,7 @@
     #     ## matrix P
     #     epsilon = 1e-8  ## to make the resulting matrix PSD
     #     block1 = np.eye(n)
-    #     block2 = np.array([[0]]) + epsilon 
+    #     block2 = np.array([[0]]) + epsilon
     #     block3 = np.zeros((m, m)) + epsilon
     #     P = torch.from_numpy(
     #         np.block([
@@ -578,7 +690,7 @@
     #     def hinge_loss(output, target):
     #         # For binary classification with labels +1 and -1
     #         return torch.clamp(1 - output * (2*target - 1), min=0).sum()
-        
+
     #     ## the attacker's utility, i.e., the negative of hinge loss
     #     t = torch.cat((X_te, torch.ones(X_te.shape[0], 1, device=self.device)), dim=1) @ w_opt
     #     attacker_likelihood = -hinge_loss(t.squeeze(), y_te*1.0)
@@ -589,451 +701,32 @@
     #         preds = torch.where(t >= 0, torch.tensor(1, device=self.device), torch.tensor(0, device=self.device))
     #         attacker_accuracy = (preds.squeeze() == y_te).sum().item()
     #     return (attacker_likelihood, attacker_accuracy)
-    
-
-
-<<<<<<< HEAD
-# if __name__ == "__main__":
-#     input_dim = 10
-#     num_samples = 500  
-#     data = BinaryClassificationDataset(num_samples, input_dim)
-#     inputs, targets = data.data, data.labels
-#     DEVICE = 'cuda' if torch.cuda.is_available() else 'cpu'
-
-#     net = MLP(input_dim=10,
-#               hidden_dim=5,
-#               output_dim=2)
-#     net.to(DEVICE)
-#     num_class = 2
-#     bs = 1
-#     defender = DefenderOPT(DataLoader(data, batch_size=bs), 
-#                            DataLoader(data, batch_size=bs), 
-#                            DataLoader(data, batch_size=bs),
-#                            DataLoader(data, batch_size=bs), 
-#                            num_class=2,
-#                            defender_lr=0.01,
-#                            attacker_lr=0.01,
-#                            with_attacker=True)
-#     defender.unlearn(net)
-#     print()
-
-
-
-
-class NormalizeByChannelMeanStd(torch.nn.Module):
-    def __init__(self, mean, std):
-        super(NormalizeByChannelMeanStd, self).__init__()
-        if not isinstance(mean, torch.Tensor):
-            mean = torch.tensor(mean)
-        if not isinstance(std, torch.Tensor):
-            std = torch.tensor(std)
-        self.register_buffer("mean", mean)
-        self.register_buffer("std", std)
-
-    def forward(self, tensor):
-        return self.normalize_fn(tensor, self.mean, self.std)
-
-    def extra_repr(self):
-        return 'mean={}, std={}'.format(self.mean, self.std)
-
-    def normalize_fn(self, tensor, mean, std):
-        """Differentiable version of torchvision.functional.normalize"""
-        # here we assume the color channel is in at dim=1
-        mean = mean[None, :, None, None]
-        std = std[None, :, None, None]
-        return tensor.sub(mean).div(std)
-
-
-__all__ = ['ResNet', 'resnet18', 'resnet34', 'resnet50', 'resnet101', 'resnet152',
-           'resnext50_32x4d', 'resnext101_32x8d',
-           'wide_resnet50_2', 'wide_resnet101_2']
-
-
-model_urls = {
-    'resnet18': 'https://download.pytorch.org/models/resnet18-5c106cde.pth',
-    'resnet34': 'https://download.pytorch.org/models/resnet34-333f7ec4.pth',
-    'resnet50': 'https://download.pytorch.org/models/resnet50-19c8e357.pth',
-    'resnet101': 'https://download.pytorch.org/models/resnet101-5d3b4d8f.pth',
-    'resnet152': 'https://download.pytorch.org/models/resnet152-b121ed2d.pth',
-    'resnext50_32x4d': 'https://download.pytorch.org/models/resnext50_32x4d-7cdf4587.pth',
-    'resnext101_32x8d': 'https://download.pytorch.org/models/resnext101_32x8d-8ba56ff5.pth',
-    'wide_resnet50_2': 'https://download.pytorch.org/models/wide_resnet50_2-95faca4d.pth',
-    'wide_resnet101_2': 'https://download.pytorch.org/models/wide_resnet101_2-32ee1156.pth',
-}
-
-
-def conv3x3(in_planes, out_planes, stride=1, groups=1, dilation=1):
-    """3x3 convolution with padding"""
-    return nn.Conv2d(in_planes, out_planes, kernel_size=3, stride=stride,
-                     padding=dilation, groups=groups, bias=False, dilation=dilation)
-
-
-def conv1x1(in_planes, out_planes, stride=1):
-    """1x1 convolution"""
-    return nn.Conv2d(in_planes, out_planes, kernel_size=1, stride=stride, bias=False)
-
-
-class BasicBlock(nn.Module):
-    expansion = 1
-    __constants__ = ['downsample']
-
-    def __init__(self, inplanes, planes, stride=1, downsample=None, groups=1,
-                 base_width=64, dilation=1, norm_layer=None):
-        super(BasicBlock, self).__init__()
-        if norm_layer is None:
-            norm_layer = nn.BatchNorm2d
-        if groups != 1 or base_width != 64:
-            raise ValueError(
-                'BasicBlock only supports groups=1 and base_width=64')
-        if dilation > 1:
-            raise NotImplementedError(
-                "Dilation > 1 not supported in BasicBlock")
-        # Both self.conv1 and self.downsample layers downsample the input when stride != 1
-        self.conv1 = conv3x3(inplanes, planes, stride)
-        self.bn1 = norm_layer(planes)
-        self.relu = nn.ReLU(inplace=True)
-        self.conv2 = conv3x3(planes, planes)
-        self.bn2 = norm_layer(planes)
-        self.downsample = downsample
-        self.stride = stride
-
-    def forward(self, x):
-        identity = x
-
-        out = self.conv1(x)
-        out = self.bn1(out)
-        out = self.relu(out)
-
-        out = self.conv2(out)
-        out = self.bn2(out)
-
-        if self.downsample is not None:
-            identity = self.downsample(x)
-
-        out += identity
-        out = self.relu(out)
-
-        return out
-
-
-class Bottleneck(nn.Module):
-    expansion = 4
-    __constants__ = ['downsample']
-
-    def __init__(self, inplanes, planes, stride=1, downsample=None, groups=1,
-                 base_width=64, dilation=1, norm_layer=None):
-        super(Bottleneck, self).__init__()
-        if norm_layer is None:
-            norm_layer = nn.BatchNorm2d
-        width = int(planes * (base_width / 64.)) * groups
-        # Both self.conv2 and self.downsample layers downsample the input when stride != 1
-        self.conv1 = conv1x1(inplanes, width)
-        self.bn1 = norm_layer(width)
-        self.conv2 = conv3x3(width, width, stride, groups, dilation)
-        self.bn2 = norm_layer(width)
-        self.conv3 = conv1x1(width, planes * self.expansion)
-        self.bn3 = norm_layer(planes * self.expansion)
-        self.relu = nn.ReLU(inplace=True)
-        self.downsample = downsample
-        self.stride = stride
-
-    def forward(self, x):
-        identity = x
-
-        out = self.conv1(x)
-        out = self.bn1(out)
-        out = self.relu(out)
-
-        out = self.conv2(out)
-        out = self.bn2(out)
-        out = self.relu(out)
-
-        out = self.conv3(out)
-        out = self.bn3(out)
-
-        if self.downsample is not None:
-            identity = self.downsample(x)
-
-        out += identity
-        out = self.relu(out)
-
-        return out
-
-
-class ResNet(nn.Module):
-
-    def __init__(self, block, layers, num_classes=1000, zero_init_residual=False,
-                 groups=1, width_per_group=64, replace_stride_with_dilation=None,
-                 norm_layer=None, imagenet=False):
-        super(ResNet, self).__init__()
-        if norm_layer is None:
-            norm_layer = nn.BatchNorm2d
-        self._norm_layer = norm_layer
-
-        self.inplanes = 64
-        self.dilation = 1
-        if replace_stride_with_dilation is None:
-            # each element in the tuple indicates if we should replace
-            # the 2x2 stride with a dilated convolution instead
-            replace_stride_with_dilation = [False, False, False]
-        if len(replace_stride_with_dilation) != 3:
-            raise ValueError("replace_stride_with_dilation should be None "
-                             "or a 3-element tuple, got {}".format(replace_stride_with_dilation))
-        self.groups = groups
-        self.base_width = width_per_group
-
-        print('The normalize layer is contained in the network')
-        self.normalize = NormalizeByChannelMeanStd(
-            mean=[0.4914, 0.4822, 0.4465], std=[0.2470, 0.2435, 0.2616])
-
-        if not imagenet:
-            self.conv1 = nn.Conv2d(
-                3, self.inplanes, kernel_size=3, stride=1, padding=1, bias=False)
-            self.bn1 = norm_layer(self.inplanes)
-            self.relu = nn.ReLU(inplace=True)
-            self.maxpool = nn.Identity()
-        else:
-            self.conv1 = nn.Conv2d(
-                3, self.inplanes, kernel_size=7, stride=2, padding=3, bias=False)
-            self.bn1 = nn.BatchNorm2d(self.inplanes)
-            self.relu = nn.ReLU(inplace=True)
-            self.maxpool = nn.MaxPool2d(kernel_size=3, stride=2, padding=1)
-
-        self.layer1 = self._make_layer(block, 64, layers[0])
-        self.layer2 = self._make_layer(block, 128, layers[1], stride=2,
-                                       dilate=replace_stride_with_dilation[0])
-        self.layer3 = self._make_layer(block, 256, layers[2], stride=2,
-                                       dilate=replace_stride_with_dilation[1])
-        self.layer4 = self._make_layer(block, 512, layers[3], stride=2,
-                                       dilate=replace_stride_with_dilation[2])
-        self.avgpool = nn.AdaptiveAvgPool2d((1, 1))
-        self.fc = nn.Linear(512 * block.expansion, num_classes)
-
-        for m in self.modules():
-            if isinstance(m, nn.Conv2d):
-                nn.init.kaiming_normal_(
-                    m.weight, mode='fan_out', nonlinearity='relu')
-            elif isinstance(m, (nn.BatchNorm2d, nn.GroupNorm)):
-                nn.init.constant_(m.weight, 1)
-                nn.init.constant_(m.bias, 0)
-
-        # Zero-initialize the last BN in each residual branch,
-        # so that the residual branch starts with zeros, and each residual block behaves like an identity.
-        # This improves the model by 0.2~0.3% according to https://arxiv.org/abs/1706.02677
-        if zero_init_residual:
-            for m in self.modules():
-                if isinstance(m, Bottleneck):
-                    nn.init.constant_(m.bn3.weight, 0)
-                elif isinstance(m, BasicBlock):
-                    nn.init.constant_(m.bn2.weight, 0)
-
-    def _make_layer(self, block, planes, blocks, stride=1, dilate=False):
-        norm_layer = self._norm_layer
-        downsample = None
-        previous_dilation = self.dilation
-        if dilate:
-            self.dilation *= stride
-            stride = 1
-        if stride != 1 or self.inplanes != planes * block.expansion:
-            downsample = nn.Sequential(
-                conv1x1(self.inplanes, planes * block.expansion, stride),
-                norm_layer(planes * block.expansion),
-            )
-
-        layers = []
-        layers.append(block(self.inplanes, planes, stride, downsample, self.groups,
-                            self.base_width, previous_dilation, norm_layer))
-        self.inplanes = planes * block.expansion
-        for _ in range(1, blocks):
-            layers.append(block(self.inplanes, planes, groups=self.groups,
-                                base_width=self.base_width, dilation=self.dilation,
-                                norm_layer=norm_layer))
-
-        return nn.Sequential(*layers)
-
-    def _forward_impl(self, x):
-
-        # See note [TorchScript super()]
-        x = self.normalize(x)
-
-        x = self.conv1(x)
-        x = self.bn1(x)
-        x = self.relu(x)
-        x = self.maxpool(x)
-
-        x = self.layer1(x)
-        x = self.layer2(x)
-        x = self.layer3(x)
-        x = self.layer4(x)
-
-        x = self.avgpool(x)
-        x = torch.flatten(x, 1)
-        # print(x.shape)
-        x = self.fc(x)
-
-        return x
-
-    def forward(self, x):
-        return self._forward_impl(x)
-
-
-def _resnet(arch, block, layers, pretrained, progress, **kwargs):
-    model = ResNet(block, layers, **kwargs)
-    if pretrained:
-        state_dict = load_state_dict_from_url(model_urls[arch],
-                                              progress=progress)
-        model.load_state_dict(state_dict)
-    return model
-
-
-def resnet18(pretrained=False, progress=True, **kwargs):
-    r"""ResNet-18 model from
-    `"Deep Residual Learning for Image Recognition" <https://arxiv.org/pdf/1512.03385.pdf>`_
-
-    Args:
-        pretrained (bool): If True, returns a model pre-trained on ImageNet
-        progress (bool): If True, displays a progress bar of the download to stderr
-    """
-    return _resnet('resnet18', BasicBlock, [2, 2, 2, 2], pretrained, progress,
-                   **kwargs)
-
-
-def resnet34(pretrained=False, progress=True, **kwargs):
-    r"""ResNet-34 model from
-    `"Deep Residual Learning for Image Recognition" <https://arxiv.org/pdf/1512.03385.pdf>`_
-
-    Args:
-        pretrained (bool): If True, returns a model pre-trained on ImageNet
-        progress (bool): If True, displays a progress bar of the download to stderr
-    """
-    return _resnet('resnet34', BasicBlock, [3, 4, 6, 3], pretrained, progress,
-                   **kwargs)
-
-
-def resnet50(pretrained=False, progress=True, **kwargs):
-    r"""ResNet-50 model from
-    `"Deep Residual Learning for Image Recognition" <https://arxiv.org/pdf/1512.03385.pdf>`_
-
-    Args:
-        pretrained (bool): If True, returns a model pre-trained on ImageNet
-        progress (bool): If True, displays a progress bar of the download to stderr
-    """
-    return _resnet('resnet50', Bottleneck, [3, 4, 6, 3], pretrained, progress,
-                   **kwargs)
-
-
-def resnet101(pretrained=False, progress=True, **kwargs):
-    r"""ResNet-101 model from
-    `"Deep Residual Learning for Image Recognition" <https://arxiv.org/pdf/1512.03385.pdf>`_
-
-    Args:
-        pretrained (bool): If True, returns a model pre-trained on ImageNet
-        progress (bool): If True, displays a progress bar of the download to stderr
-    """
-    return _resnet('resnet101', Bottleneck, [3, 4, 23, 3], pretrained, progress,
-                   **kwargs)
-
-
-def resnet152(pretrained=False, progress=True, **kwargs):
-    r"""ResNet-152 model from
-    `"Deep Residual Learning for Image Recognition" <https://arxiv.org/pdf/1512.03385.pdf>`_
-
-    Args:
-        pretrained (bool): If True, returns a model pre-trained on ImageNet
-        progress (bool): If True, displays a progress bar of the download to stderr
-    """
-    return _resnet('resnet152', Bottleneck, [3, 8, 36, 3], pretrained, progress,
-                   **kwargs)
-
-
-def resnext50_32x4d(pretrained=False, progress=True, **kwargs):
-    r"""ResNeXt-50 32x4d model from
-    `"Aggregated Residual Transformation for Deep Neural Networks" <https://arxiv.org/pdf/1611.05431.pdf>`_
-
-    Args:
-        pretrained (bool): If True, returns a model pre-trained on ImageNet
-        progress (bool): If True, displays a progress bar of the download to stderr
-    """
-    kwargs['groups'] = 32
-    kwargs['width_per_group'] = 4
-    return _resnet('resnext50_32x4d', Bottleneck, [3, 4, 6, 3],
-                   pretrained, progress, **kwargs)
-
-
-def resnext101_32x8d(pretrained=False, progress=True, **kwargs):
-    r"""ResNeXt-101 32x8d model from
-    `"Aggregated Residual Transformation for Deep Neural Networks" <https://arxiv.org/pdf/1611.05431.pdf>`_
-
-    Args:
-        pretrained (bool): If True, returns a model pre-trained on ImageNet
-        progress (bool): If True, displays a progress bar of the download to stderr
-    """
-    kwargs['groups'] = 32
-    kwargs['width_per_group'] = 8
-    return _resnet('resnext101_32x8d', Bottleneck, [3, 4, 23, 3],
-                   pretrained, progress, **kwargs)
-
-
-def wide_resnet50_2(pretrained=False, progress=True, **kwargs):
-    r"""Wide ResNet-50-2 model from
-    `"Wide Residual Networks" <https://arxiv.org/pdf/1605.07146.pdf>`_
-
-    The model is the same as ResNet except for the bottleneck number of channels
-    which is twice larger in every block. The number of channels in outer 1x1
-    convolutions is the same, e.g. last block in ResNet-50 has 2048-512-2048
-    channels, and in Wide ResNet-50-2 has 2048-1024-2048.
-
-    Args:
-        pretrained (bool): If True, returns a model pre-trained on ImageNet
-        progress (bool): If True, displays a progress bar of the download to stderr
-    """
-    kwargs['width_per_group'] = 64 * 2
-    return _resnet('wide_resnet50_2', Bottleneck, [3, 4, 6, 3],
-                   pretrained, progress, **kwargs)
-
-
-def wide_resnet101_2(pretrained=False, progress=True, **kwargs):
-    r"""Wide ResNet-101-2 model from
-    `"Wide Residual Networks" <https://arxiv.org/pdf/1605.07146.pdf>`_
-
-    The model is the same as ResNet except for the bottleneck number of channels
-    which is twice larger in every block. The number of channels in outer 1x1
-    convolutions is the same, e.g. last block in ResNet-50 has 2048-512-2048
-    channels, and in Wide ResNet-50-2 has 2048-1024-2048.
-
-    Args:
-        pretrained (bool): If True, returns a model pre-trained on ImageNet
-        progress (bool): If True, displays a progress bar of the download to stderr
-    """
-    kwargs['width_per_group'] = 64 * 2
-    return _resnet('wide_resnet101_2', Bottleneck, [3, 4, 23, 3],
-                   pretrained, progress, **kwargs)
-=======
+
+
 if __name__ == "__main__":
     input_dim = 10
-    num_samples = 500  
+    num_samples = 500
     data = BinaryClassificationDataset(num_samples, input_dim)
     inputs, targets = data.data, data.labels
-    DEVICE = 'cuda' if torch.cuda.is_available() else 'cpu'
-
-    net = MLP(input_dim=10,
-              hidden_dim=5,
-              output_dim=2)
+    DEVICE = "cuda" if torch.cuda.is_available() else "cpu"
+
+    net = MLP(input_dim=10, hidden_dim=5, output_dim=2)
     net.to(DEVICE)
     num_class = 2
     bs = 100
-    defender = DefenderOPT(DataLoader(data, batch_size=bs), 
-                           DataLoader(data, batch_size=bs), 
-                           DataLoader(data, batch_size=bs),
-                           DataLoader(data, batch_size=bs), 
-                           num_class=2,
-                           defender_lr=0.01,
-                           attacker_lr=0.01,
-                           with_attacker=True,
-                           save_checkpoint=False,
-                           classwise=True)
+    defender = DefenderOPT(
+        DataLoader(data, batch_size=bs),
+        DataLoader(data, batch_size=bs),
+        DataLoader(data, batch_size=bs),
+        DataLoader(data, batch_size=bs),
+        num_class=2,
+        defender_lr=0.01,
+        attacker_lr=0.01,
+        with_attacker=True,
+        save_checkpoint=False,
+        classwise=True,
+    )
     t_start = time.time()
     defender.unlearn(net)
     t_end = time.time() - t_start
-    print()
->>>>>>> 16a041a7
+    print()