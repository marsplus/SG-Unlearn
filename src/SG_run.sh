#!/bin/bash


device_id=$1   # specify GPU id here
dataset=$2     # specify dataset

dl=0.01
ne=20
cv=3
clas=SVM
output_dir="../result/adv_mini_batch/${dataset}/"
mkdir -p $output_dir

if [ "$dataset" == "cifar10" ]; then
	d=10
elif [ "$dataset" == "cifar100" ]; then
	d=100
else
	d=10
fi

for seed in {1..10}
do
<<<<<<< HEAD
	python cifar.py \
=======
	python main.py
>>>>>>> a8b4e650
	--device_id=${device_id} \
	--num_epoch=$ne \
	--cv=$cv \
	--dim=$d \
	--output_dir=${output_dir} \
	--seed=$seed \
	--dataset=$dataset \
	--save_checkpoint=1
	# >> ${output_dir}/log_SG_${dataset}*ne*${ne}*seed*${seed}.txt
done<|MERGE_RESOLUTION|>--- conflicted
+++ resolved
@@ -21,11 +21,7 @@
 
 for seed in {1..10}
 do
-<<<<<<< HEAD
-	python cifar.py \
-=======
 	python main.py
->>>>>>> a8b4e650
 	--device_id=${device_id} \
 	--num_epoch=$ne \
 	--cv=$cv \
